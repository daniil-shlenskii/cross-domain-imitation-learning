--- conflicted
+++ resolved
@@ -4,10 +4,7 @@
 from pathlib import Path
 from typing import Any, Tuple
 
-<<<<<<< HEAD
 import jax
-=======
->>>>>>> 12dd4802
 import matplotlib.pyplot as plt
 import numpy as np
 import optax
@@ -105,11 +102,6 @@
         attr_to_value, loaded_attrs = load_object_attr_pickle(self, self._save_attrs, dir_path)
         self = self.replace(**attr_to_value)
         return self, loaded_attrs
-<<<<<<< HEAD
-
-=======
-    
->>>>>>> 12dd4802
 def get_buffer_state_size(buffer_state: BufferState) -> int:
     if buffer_state.is_full:
         key = list(buffer_state.experience.keys())[0]
@@ -118,7 +110,6 @@
         size = buffer_state.current_index
     return int(size)
 
-<<<<<<< HEAD
 def make_jitted_fbx_buffer(fbx_buffer_config: DictConfig):
     buffer = instantiate(fbx_buffer_config)
     buffer = buffer.replace(
@@ -129,8 +120,6 @@
     )
     return buffer
 
-=======
->>>>>>> 12dd4802
 def convert_figure_to_array(figure: plt.Figure) -> np.ndarray:
     agg = figure.canvas.switch_backends(FigureCanvasAgg)
     agg.draw()
